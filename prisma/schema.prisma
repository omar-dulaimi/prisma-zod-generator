--- conflicted
+++ resolved
@@ -8,16 +8,10 @@
 }
 
 generator zod {
-<<<<<<< HEAD
-  provider         = "node ./lib/generator.js"
-  output           = "./generated"
-  isGenerateSelect = true
-=======
   provider          = "node ./lib/generator.js"
   output            = "./generated"
   isGenerateSelect  = true
   isGenerateInclude = true
->>>>>>> 9ef38f95
 }
 
 model User {
