--- conflicted
+++ resolved
@@ -57,7 +57,6 @@
   await generateModelSchemas(modelOperations);
 }
 
-<<<<<<< HEAD
 async function handleGeneratorOutputValue(generatorOuputValue: EnvValue) {
   const outputDirectoryPath = parseEnvValue(generatorOuputValue);
 
@@ -82,7 +81,6 @@
   if (prismaClientGeneratorConfig?.isCustomOutput) {
     Transformer.setPrismaClientOutputPath(
       prismaClientGeneratorConfig.output?.value as string,
-=======
   const inputObjectTypes = prismaClientDmmf.schema.inputObjectTypes.prisma;
   const outputObjectTypes = prismaClientDmmf.schema.outputObjectTypes.prisma;
 
@@ -116,7 +114,6 @@
   if (dataSource.provider === 'mongodb') {
     const modelNames = prismaClientDmmf.mappings.modelOperations.map(
       (item) => item.model,
->>>>>>> 16246df1
     );
   }
 }
