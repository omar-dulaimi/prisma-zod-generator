--- conflicted
+++ resolved
@@ -2490,11 +2490,7 @@
     // Generate typed schema (perfect inference, no methods)
     if (Transformer.exportTypedSchemas) {
       const typedName = `${modelName}${operationType}${Transformer.typedSchemaSuffix}`;
-<<<<<<< HEAD
       exports.push(`export const ${typedName}: z.ZodType<${prismaType}, ${prismaType}> = ${schemaDefinition};`);
-=======
-      exports.push(`export const ${typedName}: z.ZodType<Prisma.${prismaType}> = ${schemaDefinition};`);
->>>>>>> 11c0e2b1
     }
 
     // Generate Zod schema (methods available, loose inference) 
