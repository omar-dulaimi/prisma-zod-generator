--- conflicted
+++ resolved
@@ -1,19 +1,12 @@
 import type { DMMF as PrismaDMMF } from '@prisma/generator-helper';
 import path from 'path';
-<<<<<<< HEAD
-import { isMongodbRawOp } from './helpers';
 import {
-  isAggregateInputType,
-} from './helpers/aggregate-helpers';
-import { AggregateOperationSupport, TransformerParams } from './types';
-=======
-import {
-  isMongodbRawOp,
   checkModelHasModelRelation,
   findModelByName,
+  isMongodbRawOp,
 } from './helpers';
-import { TransformerParams } from './types';
->>>>>>> cff0709f
+import { isAggregateInputType } from './helpers/aggregate-helpers';
+import { AggregateOperationSupport, TransformerParams } from './types';
 import { writeFileSafely } from './utils/writeFileSafely';
 
 export default class Transformer {
